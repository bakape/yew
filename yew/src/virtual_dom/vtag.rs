--- conflicted
+++ resolved
@@ -202,20 +202,9 @@
 
     /// Adds a new listener to the node
     pub fn add_listener(&mut self, listener: Rc<dyn Listener>) {
-<<<<<<< HEAD
         if let Listeners::Pending(p) = &mut self.listeners {
             p.push(listener)
         }
-=======
-        self.listeners.push(listener);
-    }
-
-    /// Adds new listeners to the node.
-    /// They are boxed because we want to keep them in a single list.
-    /// Later `Listener::attach` will attach an actual listener to a DOM node.
-    pub fn add_listeners(&mut self, listeners: Vec<Rc<dyn Listener>>) {
-        self.listeners.extend(listeners);
->>>>>>> d19a1990
     }
 
     /// Adds new listeners to the node
@@ -636,12 +625,7 @@
             self.reference = Some(element);
         }
 
-<<<<<<< HEAD
-        self.apply_diffs(&ancestor_tag);
-=======
         self.apply_diffs(&mut ancestor_tag);
-        self.recreate_listeners(&mut ancestor_tag);
->>>>>>> d19a1990
 
         // Process children
         let element = self.reference.as_ref().expect("Reference should be set");
