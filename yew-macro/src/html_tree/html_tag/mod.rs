--- conflicted
+++ resolved
@@ -112,14 +112,10 @@
                 let vtag_name = Ident::new("__yew_vtag_name", expr.span());
                 // this way we get a nice error message (with the correct span) when the expression doesn't return a valid value
                 quote_spanned! {expr.span()=> {
-<<<<<<< HEAD
+                    #[allow(unused_braces)]
                     let mut #vtag_name = ::std::borrow::Cow::<'static, str>::Owned(
                         ::std::convert::Into::<String>::into(#expr),
                     );
-=======
-                    #[allow(unused_braces)]
-                    let mut #vtag_name = ::std::borrow::Cow::<'static, str>::from(#expr);
->>>>>>> 790ea8dd
                     if !#vtag_name.is_ascii() {
                         ::std::panic!("a dynamic tag returned a tag name containing non ASCII characters: `{}`", #vtag_name);
                     }
@@ -153,20 +149,15 @@
             .collect();
         let set_booleans = booleans.iter().map(|TagAttribute { label, value }| {
             let label_str = label.to_string();
-<<<<<<< HEAD
-            quote_spanned! {value.span()=>
+            quote_spanned! {value.span()=> {
+                #[allow(clippy::suspicious_else_formatting)]
                 if #value {
                     #vtag.add_attribute(
                         #label_str,
                         ::std::borrow::Cow::<'static, str>::Borrowed(#label_str),
                     );
                 }
-            }
-=======
-            // We use `set_boolean_attribute` instead of inlining an if statement to avoid
-            // the `suspicious_else_formatting` clippy warning.
-            quote_spanned! {value.span()=> #vtag.set_boolean_attribute(&#label_str, #value); }
->>>>>>> 790ea8dd
+            }}
         });
         let set_kind = kind.iter().map(|kind| {
             let sr = stringify::Constructor::from(kind);
@@ -220,7 +211,6 @@
                 #vtag.key = Some(::yew::virtual_dom::Key::from(#key));
             }
         });
-<<<<<<< HEAD
         let listeners: Vec<_> = listeners
             .iter()
             .map(|listener| {
@@ -229,25 +219,12 @@
 
                 quote_spanned! {name.span()=> {
                     ::yew::html::#name::Wrapper::new(
-                        <::yew::virtual_dom::VTag as ::yew::virtual_dom::Transformer<_, _>>::transform(
-                            #callback
-                        )
+                        <::yew::virtual_dom::VTag as ::yew::virtual_dom::Transformer<_, _>>
+                            ::transform(#callback),
                     )
                 }}
             })
             .collect();
-=======
-        let listeners = listeners.iter().map(|listener| {
-            let name = &listener.label.name;
-            let callback = &listener.value;
-
-            quote_spanned! {name.span()=> ::yew::html::#name::Wrapper::new(
-                <::yew::virtual_dom::VTag as ::yew::virtual_dom::Transformer<_, _>>::transform(
-                    #callback
-                )
-            )}
-        });
->>>>>>> 790ea8dd
 
         // These are the runtime-checks exclusive to dynamic tags.
         // For literal tags this is already done at compile-time.
@@ -286,12 +263,13 @@
         let has_listeners = !listeners.is_empty();
         let has_children = !children.is_empty();
         tokens.extend(quote! {{
+            #[allow(unused_braces)]
             let mut #vtag = ::yew::virtual_dom::VTag::new(#name);
             #(#set_node_ref)*
             #(#set_key)*
-<<<<<<< HEAD
             #(#set_kind)*
 
+            #[allow(clippy::suspicious_else_formatting)]
             if #has_attrs {
                 #vtag.attributes = vec![#(#attr_pairs),*];
             }
@@ -304,16 +282,12 @@
                 #vtag.add_listeners(vec![#(::std::rc::Rc::new(#listeners)),*]);
             }
             if #has_children {
+                #[allow(redundant_clone, unused_braces)]
                 #vtag.add_children(#children);
             }
 
-=======
-            #[allow(redundant_clone, unused_braces)]
-            #vtag.add_attributes(vec![#(#attr_pairs),*]);
-            #vtag.add_listeners(vec![#(::std::rc::Rc::new(#listeners)),*]);
-            #vtag.add_children(#children);
->>>>>>> 790ea8dd
             #dyn_tag_runtime_checks
+            #[allow(unused_braces)]
             ::yew::virtual_dom::VNode::from(#vtag)
         }});
     }
