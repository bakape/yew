error: this opening tag has no corresponding closing tag
 --> $DIR/html-tag-fail.rs:6:13
  |
6 |     html! { <div> };
  |             ^^^^^

error: this opening tag has no corresponding closing tag
 --> $DIR/html-tag-fail.rs:7:18
  |
7 |     html! { <div><div> };
  |                  ^^^^^

error: this closing tag has no corresponding opening tag
 --> $DIR/html-tag-fail.rs:8:13
  |
8 |     html! { </div> };
  |             ^^^^^^

error: this opening tag has no corresponding closing tag
 --> $DIR/html-tag-fail.rs:9:13
  |
9 |     html! { <div><div></div> };
  |             ^^^^^

error: only one root html element is allowed (hint: you can wrap multiple html elements in a fragment `<></>`)
  --> $DIR/html-tag-fail.rs:10:24
   |
10 |     html! { <div></div><div></div> };
   |                        ^^^^^^^^^^^

error: this closing tag has no corresponding opening tag
  --> $DIR/html-tag-fail.rs:11:18
   |
11 |     html! { <div></span> };
   |                  ^^^^^^^

error: this closing tag has no corresponding opening tag
  --> $DIR/html-tag-fail.rs:12:20
   |
12 |     html! { <tag-a></tag-b> };
   |                    ^^^^^^^^

error: this closing tag has no corresponding opening tag
  --> $DIR/html-tag-fail.rs:13:18
   |
13 |     html! { <div></span></div> };
   |                  ^^^^^^^

error: only one root html element is allowed (hint: you can wrap multiple html elements in a fragment `<></>`)
  --> $DIR/html-tag-fail.rs:14:20
   |
14 |     html! { <img /></img> };
   |                    ^^^^^^

error: expected a valid html element
  --> $DIR/html-tag-fail.rs:15:18
   |
15 |     html! { <div>Invalid</div> };
   |                  ^^^^^^^

error: the attribute `attr` can only be specified once
  --> $DIR/html-tag-fail.rs:17:27
   |
17 |     html! { <input attr=1 attr=2 /> };
   |                           ^^^^

error: the attribute `value` can only be specified once
  --> $DIR/html-tag-fail.rs:18:32
   |
18 |     html! { <input value="123" value="456" /> };
   |                                ^^^^^

error: the attribute `kind` can only be specified once
  --> $DIR/html-tag-fail.rs:19:36
   |
19 |     html! { <input kind="checkbox" kind="submit" /> };
   |                                    ^^^^

error: the attribute `checked` can only be specified once
  --> $DIR/html-tag-fail.rs:20:33
   |
20 |     html! { <input checked=true checked=false /> };
   |                                 ^^^^^^^

error: the attribute `disabled` can only be specified once
  --> $DIR/html-tag-fail.rs:21:34
   |
21 |     html! { <input disabled=true disabled=false /> };
   |                                  ^^^^^^^^

error: the attribute `selected` can only be specified once
  --> $DIR/html-tag-fail.rs:22:35
   |
22 |     html! { <option selected=true selected=false /> };
   |                                   ^^^^^^^^

error: the attribute `class` can only be specified once
  --> $DIR/html-tag-fail.rs:23:32
   |
23 |     html! { <div class="first" class="second" /> };
   |                                ^^^^^

error: the attribute `ref` can only be specified once
  --> $DIR/html-tag-fail.rs:38:27
   |
38 |     html! { <input ref=() ref=() /> };
   |                           ^^^

error: the tag `<input>` is a void element and cannot have children (hint: rewrite this as `<input/>`)
  --> $DIR/html-tag-fail.rs:40:13
   |
40 |     html! { <input type="text"></input> };
   |             ^^^^^^^^^^^^^^^^^^^

error: the tag `<iNpUt>` is a void element and cannot have children (hint: rewrite this as `<iNpUt/>`)
  --> $DIR/html-tag-fail.rs:41:13
   |
41 |     html! { <iNpUt type="text"></iNpUt> };
   |             ^^^^^^^^^^^^^^^^^^^

error: this dynamic tag is missing an expression block defining its value
  --> $DIR/html-tag-fail.rs:43:14
   |
43 |     html! { <@></@> };
   |              ^

error: dynamic closing tags must not have a body (hint: replace it with just `</@>`)
  --> $DIR/html-tag-fail.rs:44:27
   |
44 |     html! { <@{"test"}></@{"test"}> };
   |                           ^^^^^^^^

error: this dynamic tag is missing an expression block defining its value
  --> $DIR/html-tag-fail.rs:46:14
   |
46 |     html! { <@/> };
   |              ^

error[E0308]: mismatched types
  --> $DIR/html-tag-fail.rs:25:28
   |
25 |     html! { <input checked=1 /> };
   |                            ^ expected `bool`, found integer

error[E0308]: mismatched types
  --> $DIR/html-tag-fail.rs:26:29
   |
26 |     html! { <input disabled=1 /> };
   |                             ^ expected `bool`, found integer

error[E0308]: mismatched types
  --> $DIR/html-tag-fail.rs:27:30
   |
27 |     html! { <option selected=1 /> };
   |                              ^ expected `bool`, found integer

error[E0277]: `()` doesn't implement `std::fmt::Display`
<<<<<<< HEAD
   --> $DIR/html-tag-fail.rs:28:25
    |
28  |       html! { <input type=() /> };
    |  _____--------------------^-------
    | |     |
    | |     in this macro invocation
29  | |     html! { <input value=() /> };
30  | |     html! { <a href=() /> };
31  | |
...   |
    |
    = help: the trait `std::fmt::Display` is not implemented for `()`
    = note: in format strings you may be able to use `{:?}` (or {:#?} for pretty-print) instead
    = note: required because of the requirements on the impl of `std::string::ToString` for `()`
    = note: required by `std::string::ToString::to_string`
    = note: this error originates in a macro (in Nightly builds, run with -Z macro-backtrace for more info)
=======
  --> $DIR/html-tag-fail.rs:28:25
   |
28 |     html! { <input type=() /> };
   |                         ^^ `()` cannot be formatted with the default formatter
   |
   = help: the trait `std::fmt::Display` is not implemented for `()`
   = note: in format strings you may be able to use `{:?}` (or {:#?} for pretty-print) instead
   = note: required because of the requirements on the impl of `std::string::ToString` for `()`
>>>>>>> 790ea8dd

error[E0277]: `()` doesn't implement `std::fmt::Display`
  --> $DIR/html-tag-fail.rs:29:26
   |
29 |     html! { <input value=() /> };
   |                          ^^ `()` cannot be formatted with the default formatter
   |
   = help: the trait `std::fmt::Display` is not implemented for `()`
   = note: in format strings you may be able to use `{:?}` (or {:#?} for pretty-print) instead
   = note: required because of the requirements on the impl of `std::string::ToString` for `()`

<<<<<<< HEAD
error[E0277]: `()` doesn't implement `std::fmt::Display`
   --> $DIR/html-tag-fail.rs:30:21
    |
30  |       html! { <a href=() /> };
    |  _____----------------^-------
    | |     |
    | |     in this macro invocation
31  | |
32  | |     html! { <input onclick=1 /> };
33  | |     html! { <input onclick=Callback::from(|a: String| ()) /> };
...   |
    |
    = help: the trait `std::fmt::Display` is not implemented for `()`
    = note: in format strings you may be able to use `{:?}` (or {:#?} for pretty-print) instead
    = note: required because of the requirements on the impl of `std::string::ToString` for `()`
    = note: required by `std::string::ToString::to_string`
    = note: this error originates in a macro (in Nightly builds, run with -Z macro-backtrace for more info)
=======
error[E0277]: the trait bound `yew::html::Href: std::convert::From<()>` is not satisfied
  --> $DIR/html-tag-fail.rs:30:21
   |
30 |     html! { <a href=() /> };
   |                     ^^ the trait `std::convert::From<()>` is not implemented for `yew::html::Href`
   |
   = help: the following implementations were found:
             <yew::html::Href as std::convert::From<&'a str>>
             <yew::html::Href as std::convert::From<std::string::String>>
   = note: required because of the requirements on the impl of `std::convert::Into<yew::html::Href>` for `()`
>>>>>>> 790ea8dd

error[E0308]: mismatched types
  --> $DIR/html-tag-fail.rs:32:20
   |
32 |     html! { <input onclick=1 /> };
   |                    ^^^^^^^ expected enum `yew::callback::Callback`, found integer
   |
   = note: expected enum `yew::callback::Callback<web_sys::features::gen_MouseEvent::MouseEvent>`
              found type `{integer}`

error[E0308]: mismatched types
  --> $DIR/html-tag-fail.rs:33:20
   |
33 |     html! { <input onclick=Callback::from(|a: String| ()) /> };
   |                    ^^^^^^^ expected struct `web_sys::features::gen_MouseEvent::MouseEvent`, found struct `std::string::String`
   |
   = note: expected enum `yew::callback::Callback<web_sys::features::gen_MouseEvent::MouseEvent>`
              found enum `yew::callback::Callback<std::string::String>`

<<<<<<< HEAD
error[E0277]: `NotToString` doesn't implement `std::fmt::Display`
   --> $DIR/html-tag-fail.rs:35:27
    |
35  |       html! { <input string=NotToString /> };
    |  _____----------------------^----------------
    | |     |
    | |     in this macro invocation
36  | |
37  | |     html! { <input ref=() /> };
38  | |     html! { <input ref=() ref=() /> };
...   |
    |
    = help: the trait `std::fmt::Display` is not implemented for `NotToString`
    = note: in format strings you may be able to use `{:?}` (or {:#?} for pretty-print) instead
    = note: required because of the requirements on the impl of `std::string::ToString` for `NotToString`
    = note: required by `std::string::ToString::to_string`
    = note: this error originates in a macro (in Nightly builds, run with -Z macro-backtrace for more info)
=======
error[E0599]: no method named `to_string` found for struct `NotToString` in the current scope
  --> $DIR/html-tag-fail.rs:35:27
   |
3  | struct NotToString;
   | -------------------
   | |
   | method `to_string` not found for this
   | doesn't satisfy `NotToString: std::fmt::Display`
   | doesn't satisfy `NotToString: std::string::ToString`
...
35 |     html! { <input string=NotToString /> };
   |                           ^^^^^^^^^^^ method not found in `NotToString`
   |
   = note: the method `to_string` exists but the following trait bounds were not satisfied:
           `NotToString: std::fmt::Display`
           which is required by `NotToString: std::string::ToString`
>>>>>>> 790ea8dd

error[E0308]: mismatched types
  --> $DIR/html-tag-fail.rs:37:24
   |
37 |     html! { <input ref=() /> };
   |                        ^^ expected struct `yew::html::NodeRef`, found `()`

error[E0277]: the trait bound `std::string::String: std::convert::From<{integer}>` is not satisfied
  --> $DIR/html-tag-fail.rs:45:15
   |
45 |     html! { <@{55}></@> };
   |               ^^^^ the trait `std::convert::From<{integer}>` is not implemented for `std::string::String`
   |
   = help: the following implementations were found:
<<<<<<< HEAD
             <std::string::String as std::convert::From<&'a js_sys::JsString>>
             <std::string::String as std::convert::From<&mut str>>
             <std::string::String as std::convert::From<&std::string::String>>
             <std::string::String as std::convert::From<&str>>
           and 3 others
   = note: required because of the requirements on the impl of `std::convert::Into<std::string::String>` for `{integer}`
   = note: required by `std::convert::Into::into`
   = note: this error originates in a macro (in Nightly builds, run with -Z macro-backtrace for more info)
=======
             <std::borrow::Cow<'a, [T]> as std::convert::From<&'a [T]>>
             <std::borrow::Cow<'a, [T]> as std::convert::From<&'a std::vec::Vec<T>>>
             <std::borrow::Cow<'a, [T]> as std::convert::From<std::vec::Vec<T>>>
             <std::borrow::Cow<'a, std::ffi::CStr> as std::convert::From<&'a std::ffi::CStr>>
           and 11 others
   = note: required by `std::convert::From::from`
>>>>>>> 790ea8dd
<|MERGE_RESOLUTION|>--- conflicted
+++ resolved
@@ -155,33 +155,16 @@
    |                              ^ expected `bool`, found integer
 
 error[E0277]: `()` doesn't implement `std::fmt::Display`
-<<<<<<< HEAD
-   --> $DIR/html-tag-fail.rs:28:25
-    |
-28  |       html! { <input type=() /> };
-    |  _____--------------------^-------
-    | |     |
-    | |     in this macro invocation
-29  | |     html! { <input value=() /> };
-30  | |     html! { <a href=() /> };
-31  | |
-...   |
-    |
-    = help: the trait `std::fmt::Display` is not implemented for `()`
-    = note: in format strings you may be able to use `{:?}` (or {:#?} for pretty-print) instead
-    = note: required because of the requirements on the impl of `std::string::ToString` for `()`
-    = note: required by `std::string::ToString::to_string`
-    = note: this error originates in a macro (in Nightly builds, run with -Z macro-backtrace for more info)
-=======
-  --> $DIR/html-tag-fail.rs:28:25
+  --> $DIR/html-tag-fail.rs:28:5
    |
 28 |     html! { <input type=() /> };
-   |                         ^^ `()` cannot be formatted with the default formatter
+   |     ^^^^^^^^^^^^^^^^^^^^^^^^^^^^ `()` cannot be formatted with the default formatter
    |
    = help: the trait `std::fmt::Display` is not implemented for `()`
    = note: in format strings you may be able to use `{:?}` (or {:#?} for pretty-print) instead
    = note: required because of the requirements on the impl of `std::string::ToString` for `()`
->>>>>>> 790ea8dd
+   = note: required by `std::string::ToString::to_string`
+   = note: this error originates in a macro (in Nightly builds, run with -Z macro-backtrace for more info)
 
 error[E0277]: `()` doesn't implement `std::fmt::Display`
   --> $DIR/html-tag-fail.rs:29:26
@@ -193,36 +176,17 @@
    = note: in format strings you may be able to use `{:?}` (or {:#?} for pretty-print) instead
    = note: required because of the requirements on the impl of `std::string::ToString` for `()`
 
-<<<<<<< HEAD
 error[E0277]: `()` doesn't implement `std::fmt::Display`
-   --> $DIR/html-tag-fail.rs:30:21
-    |
-30  |       html! { <a href=() /> };
-    |  _____----------------^-------
-    | |     |
-    | |     in this macro invocation
-31  | |
-32  | |     html! { <input onclick=1 /> };
-33  | |     html! { <input onclick=Callback::from(|a: String| ()) /> };
-...   |
-    |
-    = help: the trait `std::fmt::Display` is not implemented for `()`
-    = note: in format strings you may be able to use `{:?}` (or {:#?} for pretty-print) instead
-    = note: required because of the requirements on the impl of `std::string::ToString` for `()`
-    = note: required by `std::string::ToString::to_string`
-    = note: this error originates in a macro (in Nightly builds, run with -Z macro-backtrace for more info)
-=======
-error[E0277]: the trait bound `yew::html::Href: std::convert::From<()>` is not satisfied
-  --> $DIR/html-tag-fail.rs:30:21
+  --> $DIR/html-tag-fail.rs:30:5
    |
 30 |     html! { <a href=() /> };
-   |                     ^^ the trait `std::convert::From<()>` is not implemented for `yew::html::Href`
-   |
-   = help: the following implementations were found:
-             <yew::html::Href as std::convert::From<&'a str>>
-             <yew::html::Href as std::convert::From<std::string::String>>
-   = note: required because of the requirements on the impl of `std::convert::Into<yew::html::Href>` for `()`
->>>>>>> 790ea8dd
+   |     ^^^^^^^^^^^^^^^^^^^^^^^^ `()` cannot be formatted with the default formatter
+   |
+   = help: the trait `std::fmt::Display` is not implemented for `()`
+   = note: in format strings you may be able to use `{:?}` (or {:#?} for pretty-print) instead
+   = note: required because of the requirements on the impl of `std::string::ToString` for `()`
+   = note: required by `std::string::ToString::to_string`
+   = note: this error originates in a macro (in Nightly builds, run with -Z macro-backtrace for more info)
 
 error[E0308]: mismatched types
   --> $DIR/html-tag-fail.rs:32:20
@@ -242,42 +206,17 @@
    = note: expected enum `yew::callback::Callback<web_sys::features::gen_MouseEvent::MouseEvent>`
               found enum `yew::callback::Callback<std::string::String>`
 
-<<<<<<< HEAD
 error[E0277]: `NotToString` doesn't implement `std::fmt::Display`
-   --> $DIR/html-tag-fail.rs:35:27
-    |
-35  |       html! { <input string=NotToString /> };
-    |  _____----------------------^----------------
-    | |     |
-    | |     in this macro invocation
-36  | |
-37  | |     html! { <input ref=() /> };
-38  | |     html! { <input ref=() ref=() /> };
-...   |
-    |
-    = help: the trait `std::fmt::Display` is not implemented for `NotToString`
-    = note: in format strings you may be able to use `{:?}` (or {:#?} for pretty-print) instead
-    = note: required because of the requirements on the impl of `std::string::ToString` for `NotToString`
-    = note: required by `std::string::ToString::to_string`
-    = note: this error originates in a macro (in Nightly builds, run with -Z macro-backtrace for more info)
-=======
-error[E0599]: no method named `to_string` found for struct `NotToString` in the current scope
-  --> $DIR/html-tag-fail.rs:35:27
-   |
-3  | struct NotToString;
-   | -------------------
-   | |
-   | method `to_string` not found for this
-   | doesn't satisfy `NotToString: std::fmt::Display`
-   | doesn't satisfy `NotToString: std::string::ToString`
-...
+  --> $DIR/html-tag-fail.rs:35:5
+   |
 35 |     html! { <input string=NotToString /> };
-   |                           ^^^^^^^^^^^ method not found in `NotToString`
-   |
-   = note: the method `to_string` exists but the following trait bounds were not satisfied:
-           `NotToString: std::fmt::Display`
-           which is required by `NotToString: std::string::ToString`
->>>>>>> 790ea8dd
+   |     ^^^^^^^^^^^^^^^^^^^^^^^^^^^^^^^^^^^^^^^ `NotToString` cannot be formatted with the default formatter
+   |
+   = help: the trait `std::fmt::Display` is not implemented for `NotToString`
+   = note: in format strings you may be able to use `{:?}` (or {:#?} for pretty-print) instead
+   = note: required because of the requirements on the impl of `std::string::ToString` for `NotToString`
+   = note: required by `std::string::ToString::to_string`
+   = note: this error originates in a macro (in Nightly builds, run with -Z macro-backtrace for more info)
 
 error[E0308]: mismatched types
   --> $DIR/html-tag-fail.rs:37:24
@@ -292,20 +231,10 @@
    |               ^^^^ the trait `std::convert::From<{integer}>` is not implemented for `std::string::String`
    |
    = help: the following implementations were found:
-<<<<<<< HEAD
              <std::string::String as std::convert::From<&'a js_sys::JsString>>
              <std::string::String as std::convert::From<&mut str>>
              <std::string::String as std::convert::From<&std::string::String>>
              <std::string::String as std::convert::From<&str>>
            and 3 others
    = note: required because of the requirements on the impl of `std::convert::Into<std::string::String>` for `{integer}`
-   = note: required by `std::convert::Into::into`
-   = note: this error originates in a macro (in Nightly builds, run with -Z macro-backtrace for more info)
-=======
-             <std::borrow::Cow<'a, [T]> as std::convert::From<&'a [T]>>
-             <std::borrow::Cow<'a, [T]> as std::convert::From<&'a std::vec::Vec<T>>>
-             <std::borrow::Cow<'a, [T]> as std::convert::From<std::vec::Vec<T>>>
-             <std::borrow::Cow<'a, std::ffi::CStr> as std::convert::From<&'a std::ffi::CStr>>
-           and 11 others
-   = note: required by `std::convert::From::from`
->>>>>>> 790ea8dd
+   = note: required by `std::convert::Into::into`