--- conflicted
+++ resolved
@@ -54,10 +54,6 @@
    |
    = note: this error originates in a macro (in Nightly builds, run with -Z macro-backtrace for more info)
 
-<<<<<<< HEAD
-error: this opening fragment has no corresponding closing fragment
-  --> $DIR/html-list-fail.rs:12:13
-=======
 error: expected an expression following this equals sign
   --> $DIR/html-list-fail.rs:11:17
    |
@@ -84,20 +80,8 @@
 
 error: fragments only accept the `key` prop
   --> $DIR/html-list-fail.rs:15:14
->>>>>>> 4667b33b
    |
 15 |     html! { <some_attr="test"></> };
    |              ^^^^^^^^^
    |
-   = note: this error originates in a macro (in Nightly builds, run with -Z macro-backtrace for more info)
-
-error[E0308]: mismatched types
-  --> $DIR/html-list-fail.rs:11:5
-   |
-11 |     html! { <key=></>}
-   |     ^^^^^^^^^^^^^^^^^^
-   |     |
-   |     expected `()`, found enum `yew::virtual_dom::vnode::VNode`
-   |     help: try adding a semicolon: `;`
-   |
    = note: this error originates in a macro (in Nightly builds, run with -Z macro-backtrace for more info)